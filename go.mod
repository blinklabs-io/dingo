--- conflicted
+++ resolved
@@ -82,11 +82,7 @@
 	github.com/aws/smithy-go v1.22.3 // indirect
 	github.com/beorn7/perks v1.0.1 // indirect
 	github.com/bits-and-blooms/bitset v1.20.0 // indirect
-<<<<<<< HEAD
 	github.com/blang/semver v3.5.1+incompatible // indirect
-	github.com/blinklabs-io/plutigo v0.0.11 // indirect
-=======
->>>>>>> 69979ac7
 	github.com/btcsuite/btcd/btcec/v2 v2.3.5 // indirect
 	github.com/btcsuite/btcd/btcutil v1.1.6 // indirect
 	github.com/btcsuite/btcd/chaincfg/chainhash v1.1.0 // indirect
@@ -183,14 +179,9 @@
 	go.yaml.in/yaml/v2 v2.4.2 // indirect
 	golang.org/x/crypto v0.42.0 // indirect
 	golang.org/x/oauth2 v0.30.0 // indirect
-<<<<<<< HEAD
-	golang.org/x/sync v0.16.0 // indirect
-	golang.org/x/term v0.34.0 // indirect
-	golang.org/x/text v0.28.0 // indirect
-=======
 	golang.org/x/sync v0.17.0 // indirect
+	golang.org/x/term v0.35.0 // indirect
 	golang.org/x/text v0.29.0 // indirect
->>>>>>> 69979ac7
 	golang.org/x/time v0.12.0 // indirect
 	google.golang.org/api v0.247.0 // indirect
 	google.golang.org/genproto v0.0.0-20250603155806-513f23925822 // indirect
